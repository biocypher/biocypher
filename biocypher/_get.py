--- conflicted
+++ resolved
@@ -43,17 +43,10 @@
         lifetime: int = 0,
     ):
         """
-<<<<<<< HEAD
-        A resource is a file that can be downloaded from a URL and cached
-        locally. This class implements checks of the minimum requirements for
-        a resource, to be implemented by a biocypher adapter.
-=======
-
         A Resource is a file, a list of files, an API request, or a list of API
         requests, any of which can be downloaded from the given URL(s) and
         cached locally. This class implements checks of the minimum requirements
         for a resource, to be implemented by a biocypher adapter.
->>>>>>> 4d5f683c
 
         Args:
             name (str): The name of the resource.
@@ -126,10 +119,7 @@
         self.cache_file = os.path.join(self.cache_dir, "cache.json")
         self.cache_dict = self._load_cache_dict()
 
-<<<<<<< HEAD
-    # download function that accepts a resource or a list of resources
-=======
->>>>>>> 4d5f683c
+
     def download(self, *resources: Resource):
         """
         Download one or multiple resources. Load from cache if the resource is
@@ -140,13 +130,9 @@
                 cache.
 
         Returns:
-<<<<<<< HEAD
-            list[str]: The path or paths to the downloaded resource(s).
-=======
             list[str]: The path or paths to the resource(s) that were downloaded
                 or loaded from cache.
 
->>>>>>> 4d5f683c
         """
         paths = []
         for resource in resources:
@@ -166,11 +152,7 @@
             resource (Resource): The resource to download.
         Returns:
             list[str]: The path or paths to the downloaded resource(s).
-<<<<<<< HEAD
-=======
-
-
->>>>>>> 4d5f683c
+
         """
         expired = self._is_cache_expired(resource)
 
@@ -220,13 +202,9 @@
             shutil.rmtree(cache_resource_path)
 
     def _download_files(self, cache, file_download: FileDownload):
-<<<<<<< HEAD
-        """Download a resource.
-=======
         """
         Download a resource given it is a file or a directory and return the
         path.
->>>>>>> 4d5f683c
 
         Args:
             cache (bool): Whether to cache the resource or not.
@@ -274,12 +252,8 @@
 
     def _download_api_request(self, api_request: APIRequest):
         """
-<<<<<<< HEAD
-        Download the API request and return the path.
-=======
         Download an API request and return the path.
 
->>>>>>> 4d5f683c
         Args:
 
             api_request(APIRequest): The API request result that is being cached.
