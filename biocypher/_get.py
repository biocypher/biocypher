--- conflicted
+++ resolved
@@ -109,7 +109,6 @@
         Returns:
             str or list: The path or paths to the downloaded resource(s).
         """
-<<<<<<< HEAD
         # check if resource is cached
         cache_record = self._get_cache_record(resource)
 
@@ -122,9 +121,6 @@
             expired = dl + lt < datetime.now()
         else:
             expired = True
-=======
-        expired = self._is_cache_expired(resource)
->>>>>>> 016010a7
 
         if expired or not cache:
             # download resource
