#!/usr/bin/env python

#
# Copyright 2021, Heidelberg University Clinic
#
# File author(s): Sebastian Lobentanzer
#                 ...
#
# Distributed under MIT licence, see the file `LICENSE`.
#
"""
BioCypher get module. Used to download and cache data from external sources.
"""

from __future__ import annotations

from typing import Union, Optional
import shutil

import requests

from ._logger import logger

logger.debug(f"Loading module {__name__}.")

from datetime import datetime, timedelta
from tempfile import TemporaryDirectory
import os
import json
import ftplib

import pooch

from ._misc import to_list


class Resource:
    def __init__(
        self,
        name: str,
        url_s: str | list[str],
        lifetime: int = 0,
        is_dir: bool = False,
    ):
        """
        A resource is a file that can be downloaded from a URL and cached
        locally. This class implements checks of the minimum requirements for
        a resource, to be implemented by a biocypher adapter.

        Args:
            name (str): The name of the resource.

            url_s (str | list[str]): The URL or URLs of the resource.

            lifetime (int): The lifetime of the resource in days. If 0, the
                resource is considered to be permanent.

            is_dir (bool): Whether the resource is a directory or not.
        """
        self.name = name
        self.url_s = url_s
        self.lifetime = lifetime
        self.is_dir = is_dir


class APIRequest:
    def __init__(self, name: str, url_s: str | list, lifetime: int = 0):
        """
        Represents basic information for an API request.

        Args:
            name(str): The name of the API request.

            url(str|list): The URL of the API endpoint.

            lifetime(int): The lifetime of the API request in days. If 0, the
                API request is cached indefinitely.

        """
        self.name = name
        self.url_s = url_s
        self.lifetime = lifetime


class Downloader:
    def __init__(self, cache_dir: Optional[str] = None) -> None:
        """
        A downloader is a collection of resources that can be downloaded
        and cached locally. It manages the lifetime of downloaded resources by
        keeping a JSON record of the download date of each resource.

        Args:
            cache_dir (str): The directory where the resources are cached. If
                not given, a temporary directory is created.

        Returns:
            Downloader: The downloader object.
        """
        self.cache_dir = cache_dir or TemporaryDirectory().name
        self.cache_file = os.path.join(self.cache_dir, "cache.json")
        self.cache_dict = self._load_cache_dict()

    # download function that accepts a resource or a list of resources
    def download(self, *downloads: Union[Resource, APIRequest]):
        """
        Download one or multiple resources, APIrequest, or both.

        Args:
            downloads (Resource or APIRequest): The resource(s) or API request(s) to download.

        Returns:
            list[str]: The path or paths to the downloaded resource(s) or API request(s).
        """
        paths = []
        for download in downloads:
            paths.append(self._download_or_cache(download))

        # flatten list if it is nested
        if is_nested(paths):
            paths = [path for sublist in paths for path in sublist]

        return paths

    def _download_or_cache(
        self, download: Union[Resource, APIRequest], cache: bool = True
    ):
        """
        Download a resource or an API request if it is not cached or exceeded its lifetime.

        Args:
            download (Resource or APIRequest): The resource or API request to download.
        Returns:
            list[str]: The path or paths to the downloaded resource(s) or API request(s).
        """
        expired = self._is_cache_expired(download)

        if expired or not cache:
            self._delete_expired_cache(download)
            if isinstance(download, Resource):
                logger.info(f"Asking for download of resource {download.name}.")
                paths = self._download_resource(cache, download)
            else:
                logger.info(
                    f"Asking for download of api request {download.name}."
                )
                paths = self._download_api_request(download)
        else:
            paths = self.get_cached_version(download)
        self._update_cache_record(download)
        return paths

    def _is_cache_expired(self, download: Union[Resource, APIRequest]) -> bool:
        """
        Check if resource or API request cache is expired.

        Args:
            download (Resource or APIRequest): The resource or API request to download.

        Returns:
            bool: cache is expired or not.
        """
        cache_record = self._get_cache_record(download)
        if cache_record:
            download_time = datetime.strptime(
                cache_record.get("date_downloaded"), "%Y-%m-%d %H:%M:%S.%f"
            )
            lifetime = timedelta(days=download.lifetime)
            expired = download_time + lifetime < datetime.now()
        else:
            expired = True
        return expired

<<<<<<< HEAD
    def _delete_expired_cache(self, download: Union[Resource, APIRequest]):
        cache_path = self.cache_dir + "/" + download.name
        if os.path.exists(cache_path) and os.path.isdir(cache_path):
            shutil.rmtree(cache_path)
=======
    def _is_cached_api_expired(self, api: APIRequest) -> bool:
        """
        Check if resource cache is expired.

        Args:
            api(APIRequest): The API request result that is being cached.

        Returns:
            bool: True if expired, False if not.

        """
        path = os.path.join(self.cache_dir, f"{api.name}.json")
        cache_record = {}
        if os.path.exists(path):
            with open(path, "r") as file:
                cache_record = json.load(file)

        if cache_record:
            download_time = datetime.strptime(
                cache_record.get("date_downloaded"), "%Y-%m-%d %H:%M:%S.%f"
            )
            lifetime = timedelta(days=api.lifetime)
            expired = download_time + lifetime < datetime.now()
        else:
            expired = True

        return expired

    def _delete_expired_resource_cache(self, resource: Resource):
        resource_cache_path = self.cache_dir + "/" + resource.name
        if os.path.exists(resource_cache_path) and os.path.isdir(
            resource_cache_path
        ):
            shutil.rmtree(resource_cache_path)

    def _delete_expired_api_cache(self, api: APIRequest):
        api_cache_path = self.cache_dir + "/" + api.name
        if os.path.exists(api_cache_path):
            shutil.rmtree(api_cache_path)
>>>>>>> eec52b9a

    def _download_resource(self, cache, resource):
        """Download a resource.

        Args:
            cache (bool): Whether to cache the resource or not.
            resource (Resource): The resource to download.

        Returns:
            list[str]: The path or paths to the downloaded resource(s).
        """
        if resource.is_dir:
            files = self._get_files(resource)
            resource.url_s = [resource.url_s + "/" + file for file in files]
            resource.is_dir = False
            paths = self._download_or_cache(resource, cache)
        elif isinstance(resource.url_s, list):
            paths = []
            for url in resource.url_s:
                fname = url[url.rfind("/") + 1 :]
                paths.append(
                    self._retrieve(
                        url=url,
                        fname=fname,
                        path=os.path.join(self.cache_dir, resource.name),
                    )
                )
        else:
            paths = []
            fname = resource.url_s[resource.url_s.rfind("/") + 1 :]
            results = self._retrieve(
                url=resource.url_s,
                fname=fname,
                path=os.path.join(self.cache_dir, resource.name),
            )
            if isinstance(results, list):
                paths.extend(results)
            else:
                paths.append(results)

        # sometimes a compressed file contains multiple files
        # TODO ask for a list of files in the archive to be used from the
        # adapter
        return paths

    def _download_api_request(self, api_request: APIRequest):
        """
        Download the API request and return the path.
        Args:

            api_request(APIRequest): The API request result that is being cached.
        Returns:
            list[str]: The path to the cached API request.

        """
        urls = (
            api_request.url_s
            if isinstance(api_request.url_s, list)
            else [api_request.url_s]
        )
        paths = []
        for url in urls:
            fname = url[url.rfind("/") + 1 :].rsplit(".", 1)[0]
            logger.info(
                f"Asking for caching API of {api_request.name} {fname}."
            )
            response = requests.get(url=url)

            if response.status_code != 200:
                response.raise_for_status()
            response_data = response.json()
            api_path = os.path.join(
                self.cache_dir, api_request.name, f"{fname}.json"
            )

            os.makedirs(os.path.dirname(api_path), exist_ok=True)
            with open(api_path, "w") as f:
                json.dump(response_data, f)
                logger.info(f"Caching API request to {api_path}.")
            paths.append(api_path)
        return paths

    def get_cached_version(
        self, download: Union[Resource, APIRequest]
    ) -> list[str]:
        """Get the cached version of a resource.

        Args:
            download(Resource or APIRequest): The resource or API request to get the cached version of.

        Returns:
            list[str]: The paths to the cached resource(s) or API request(s).
        """
        cached_location = os.path.join(self.cache_dir, download.name)
        logger.info(f"Use cached version from {cached_location}.")
        paths = []
        for file in os.listdir(cached_location):
            paths.append(os.path.join(cached_location, file))
        return paths

    def _retrieve(
        self,
        url: str,
        fname: str,
        path: str,
        known_hash: str = None,
    ):
        """
        Retrieve a file from a URL using Pooch. Infer type of file from
        extension and use appropriate processor.

        Args:
            url (str): The URL to retrieve the file from.

            fname (str): The name of the file.

            path (str): The path to the file.
        """
        if fname.endswith(".zip"):
            return pooch.retrieve(
                url=url,
                known_hash=known_hash,
                fname=fname,
                path=path,
                processor=pooch.Unzip(),
                progressbar=True,
            )

        elif fname.endswith(".tar.gz"):
            return pooch.retrieve(
                url=url,
                known_hash=known_hash,
                fname=fname,
                path=path,
                processor=pooch.Untar(),
                progressbar=True,
            )

        elif fname.endswith(".gz"):
            return pooch.retrieve(
                url=url,
                known_hash=known_hash,
                fname=fname,
                path=path,
                processor=pooch.Decompress(),
                progressbar=True,
            )

        else:
            return pooch.retrieve(
                url=url,
                known_hash=known_hash,
                fname=fname,
                path=path,
                progressbar=True,
            )

    def _get_files(self, resource: Resource):
        """
        Get the files contained in a directory resource.

        Args:
            resource (Resource): The directory resource.

        Returns:
            list: The files contained in the directory.
        """
        if resource.url_s.startswith("ftp://"):
            # remove protocol
            url = resource.url_s[6:]
            # get base url
            url = url[: url.find("/")]
            # get directory (remove initial slash as well)
            dir = resource.url_s[7 + len(url) :]
            # get files
            ftp = ftplib.FTP(url)
            ftp.login()
            ftp.cwd(dir)
            files = ftp.nlst()
            ftp.quit()
        else:
            raise NotImplementedError(
                "Only FTP directories are supported at the moment."
            )

        return files

    def _load_cache_dict(self):
        """
        Load the cache dictionary from the cache file. Create an empty cache
        file if it does not exist.
        """
        if not os.path.exists(self.cache_dir):
            logger.info(f"Creating cache directory {self.cache_dir}.")
            os.makedirs(self.cache_dir)

        if not os.path.exists(self.cache_file):
            logger.info(f"Creating cache file {self.cache_file}.")
            with open(self.cache_file, "w") as f:
                json.dump({}, f)

        with open(self.cache_file, "r") as f:
            logger.info(f"Loading cache file {self.cache_file}.")
            return json.load(f)

    def _get_cache_record(self, download: Union[Resource, APIRequest]):
        """
        Get the cache record of a resource or an API request.

        Args:
            download (Resource or APIRequest): The resource or API request to get the cache record of.

        Returns:
            The cache record of the resource.
        """
        return self.cache_dict.get(download.name, {})

    def _update_cache_record(self, download: Union[Resource, APIRequest]):
        """
        Update the cache record of a resource or an API request.

        Args:
            download (Resource or APIrequest): The resource or API request to update the cache record of.
        """
        cache_record = {}
        cache_record["url"] = to_list(download.url_s)
        cache_record["date_downloaded"] = str(datetime.now())
        cache_record["lifetime"] = download.lifetime
        self.cache_dict[download.name] = cache_record
        with open(self.cache_file, "w") as f:
            json.dump(self.cache_dict, f, default=str)

<<<<<<< HEAD
=======
    def _get_api_request(self, api: APIRequest):
        """
        Send a GET request to the provided API endpoint,
        cache it in JSON format to the specified file path.

        Args:
            api(APIRequest): The API request result that is being cached.

        Returns:
            dict: The JSON response data from the API request, or from cache.


        """
        cache_file_path = f"{api.name}.json"
        path = os.path.join(self.cache_dir, cache_file_path)
        if not os.path.exists(path):
            logger.info(f"Sending GET request to API URL: {api.url}.")
            response = requests.get(url=api.url)
            if response.status_code != 200:
                raise response.raise_for_status()
            response_data = response.json()

        else:
            with open(path, "r") as file:
                logger.info(
                    f"Attempting to load {api.name} API request data from file: {path}."
                )
                response_data = json.load(file)["api_request"]

        return response_data

    def _cache_api_request(self, response_data, api: APIRequest):
        """
        Cache the API request and return the path.
        Args:
            response_data(dict): API request in json format.
            api(APIRequest): API instance representing the API request
                   that is being cached.

        Returns:
            str: The path to the cached API request.

        """

        cache_file_path = f"{api.name}.json"
        date_downloaded = str(datetime.now())
        path = os.path.join(self.cache_dir, cache_file_path)
        expired = self._is_cached_api_expired(api)
        if expired:
            self._delete_expired_api_cache(api)
            logger.info(f"Asking for caching of {api.name}.")
            cache_data = {
                "api_request": response_data,
                "date_downloaded": date_downloaded,
                "lifetime": api.lifetime,
            }
            with open(path, "w") as file:
                json.dump(cache_data, file)

                logger.info(f"Caching API request to {path}.")
        else:
            logger.info(f"Cached API request for {api.name} is still valid.")
        return path

>>>>>>> eec52b9a

def is_nested(lst):
    """
    Check if a list is nested.

    Args:
        lst (list): The list to check.

    Returns:
        bool: True if the list is nested, False otherwise.
    """
    for item in lst:
        if isinstance(item, list):
            return True
    return False<|MERGE_RESOLUTION|>--- conflicted
+++ resolved
@@ -170,52 +170,12 @@
             expired = True
         return expired
 
-<<<<<<< HEAD
+
     def _delete_expired_cache(self, download: Union[Resource, APIRequest]):
         cache_path = self.cache_dir + "/" + download.name
         if os.path.exists(cache_path) and os.path.isdir(cache_path):
             shutil.rmtree(cache_path)
-=======
-    def _is_cached_api_expired(self, api: APIRequest) -> bool:
-        """
-        Check if resource cache is expired.
-
-        Args:
-            api(APIRequest): The API request result that is being cached.
-
-        Returns:
-            bool: True if expired, False if not.
-
-        """
-        path = os.path.join(self.cache_dir, f"{api.name}.json")
-        cache_record = {}
-        if os.path.exists(path):
-            with open(path, "r") as file:
-                cache_record = json.load(file)
-
-        if cache_record:
-            download_time = datetime.strptime(
-                cache_record.get("date_downloaded"), "%Y-%m-%d %H:%M:%S.%f"
-            )
-            lifetime = timedelta(days=api.lifetime)
-            expired = download_time + lifetime < datetime.now()
-        else:
-            expired = True
-
-        return expired
-
-    def _delete_expired_resource_cache(self, resource: Resource):
-        resource_cache_path = self.cache_dir + "/" + resource.name
-        if os.path.exists(resource_cache_path) and os.path.isdir(
-            resource_cache_path
-        ):
-            shutil.rmtree(resource_cache_path)
-
-    def _delete_expired_api_cache(self, api: APIRequest):
-        api_cache_path = self.cache_dir + "/" + api.name
-        if os.path.exists(api_cache_path):
-            shutil.rmtree(api_cache_path)
->>>>>>> eec52b9a
+   
 
     def _download_resource(self, cache, resource):
         """Download a resource.
@@ -448,73 +408,8 @@
         with open(self.cache_file, "w") as f:
             json.dump(self.cache_dict, f, default=str)
 
-<<<<<<< HEAD
-=======
-    def _get_api_request(self, api: APIRequest):
-        """
-        Send a GET request to the provided API endpoint,
-        cache it in JSON format to the specified file path.
-
-        Args:
-            api(APIRequest): The API request result that is being cached.
-
-        Returns:
-            dict: The JSON response data from the API request, or from cache.
-
-
-        """
-        cache_file_path = f"{api.name}.json"
-        path = os.path.join(self.cache_dir, cache_file_path)
-        if not os.path.exists(path):
-            logger.info(f"Sending GET request to API URL: {api.url}.")
-            response = requests.get(url=api.url)
-            if response.status_code != 200:
-                raise response.raise_for_status()
-            response_data = response.json()
-
-        else:
-            with open(path, "r") as file:
-                logger.info(
-                    f"Attempting to load {api.name} API request data from file: {path}."
-                )
-                response_data = json.load(file)["api_request"]
-
-        return response_data
-
-    def _cache_api_request(self, response_data, api: APIRequest):
-        """
-        Cache the API request and return the path.
-        Args:
-            response_data(dict): API request in json format.
-            api(APIRequest): API instance representing the API request
-                   that is being cached.
-
-        Returns:
-            str: The path to the cached API request.
-
-        """
-
-        cache_file_path = f"{api.name}.json"
-        date_downloaded = str(datetime.now())
-        path = os.path.join(self.cache_dir, cache_file_path)
-        expired = self._is_cached_api_expired(api)
-        if expired:
-            self._delete_expired_api_cache(api)
-            logger.info(f"Asking for caching of {api.name}.")
-            cache_data = {
-                "api_request": response_data,
-                "date_downloaded": date_downloaded,
-                "lifetime": api.lifetime,
-            }
-            with open(path, "w") as file:
-                json.dump(cache_data, file)
-
-                logger.info(f"Caching API request to {path}.")
-        else:
-            logger.info(f"Cached API request for {api.name} is still valid.")
-        return path
-
->>>>>>> eec52b9a
+
+
 
 def is_nested(lst):
     """
