--- conflicted
+++ resolved
@@ -40,11 +40,7 @@
 
 __all__ = ["BioCypher"]
 
-<<<<<<< HEAD
-SUPPORTED_DBMS = ['neo4j', 'postgresql', 'rdf']
-=======
 SUPPORTED_DBMS = DBMS_TO_CLASS.keys()
->>>>>>> 9a6596e0
 
 REQUIRED_CONFIG = [
     "dbms",
