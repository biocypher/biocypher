--- conflicted
+++ resolved
@@ -39,17 +39,10 @@
 
     if dbms == "networkx":
         return NetworkxKG(deduplicator)
-<<<<<<< HEAD
     elif dbms == "airr":
         return AirrKG(deduplicator)
     else:
-        raise NotImplementedError(
-            f"Getting the in memory BioCypher KG is not supported for the DBMS {dbms}. Supported: {IN_MEMORY_DBMS}."
-        )
-    
-=======
-
-    msg = f"Getting the in memory BioCypher KG is not supported for the DBMS {dbms}. Supported: {IN_MEMORY_DBMS}."
-    logger.error(msg)
-    raise NotImplementedError(msg)
->>>>>>> 1a23e44e
+      msg = f"Getting the in memory BioCypher KG is not supported for the DBMS {dbms}. Supported: {IN_MEMORY_DBMS}."
+      logger.error(msg)
+      raise NotImplementedError(msg)
+    