--- conflicted
+++ resolved
@@ -334,8 +334,7 @@
     assert list(simple_ontology.get_ancestors("accuracy")) == [
         "accuracy",
         "entity",
-<<<<<<< HEAD
-        "Thing",
+        "thing",
     ]
 
 
@@ -371,8 +370,4 @@
     assert any(
         "The ontology contains multiple inheritance" in record.message
         for record in caplog.records
-    )
-=======
-        "thing",
-    ]
->>>>>>> 42d5f4b7
+    )