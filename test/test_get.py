--- conflicted
+++ resolved
@@ -72,12 +72,7 @@
 
     # test caching
     paths = downloader.download(resource)
-<<<<<<< HEAD
-    # should not download again
-    assert paths[0] is None
-
     # manipulate cache dict to test expiration (datetime format)
-=======
     # should not download again (assert that cache folder is returned)
     if downloader == "downloader_without_specified_cache_dir":
         assert "tmp" in paths[0]
@@ -85,7 +80,6 @@
         assert paths[0] is "./.cache"
 
     # manipulate cache dict to test expiration
->>>>>>> 016010a7
     downloader.cache_dict["test_resource"]["date_downloaded"] = str(
         datetime.now() - timedelta(days=8)
     )
@@ -158,16 +152,10 @@
     ]
     for path in paths:
         assert os.path.realpath(path) in expected_paths
-<<<<<<< HEAD
     # valid datetime
     dt = datetime.strptime(
         downloader.cache_dict["test_resource1"]["date_downloaded"],
         "%Y-%m-%d %H:%M:%S.%f",
-=======
-    assert isinstance(
-        downloader.cache_dict["test_resource1"]["date_downloaded"], str
->>>>>>> 016010a7
-    )
     assert isinstance(dt, datetime)
     assert isinstance(downloader.cache_dict["test_resource1"]["url"], list)
     assert len(downloader.cache_dict["test_resource1"]["url"]) == 2
