--- conflicted
+++ resolved
@@ -360,12 +360,7 @@
     mock_get.return_value = mock_response
 
     # Create a long URL that would exceed filename length limits
-<<<<<<< HEAD
-    # long_url = "https://query-api.iedb.org/epitope_search?or=(linear_sequence.ilike.*IVLPEDKSW*,linear_sequence.ilike.*ALGIGILTV*,linear_sequence.ilike.*LSLRNPILV*,linear_sequence.ilike.*PKYVKQNTLKLAT*,linear_sequence.ilike.*EIYKRWII*,linear_sequence.ilike.*LLDFVRFMGV*,linear_sequence.ilike.*RLRAEAQVK*)&select=structure_id,structure_descriptions,linear_sequence&order=structure_id"
-    long_url = "https://example.com/api/data/" + "x" * 500
-=======
     long_url = "https://example.com/api/data/" + "x" * 200 + "?" + "y" * 200
->>>>>>> c367f36f
     downloader = Downloader(cache_dir=None)
     resource = APIRequest(
         name="test_long_url",
@@ -382,9 +377,6 @@
     # Verify the downloaded file contains our mock data
     with open(paths[0], "r") as f:
         content = f.read()
-<<<<<<< HEAD
-        assert "test content" in content
-=======
         assert "test content" in content
 
 
@@ -417,5 +409,4 @@
     # Verify the downloaded file contains our mock data
     with open(paths[0], "rb") as f:
         content = f.read()
-        assert b"test file content" in content
->>>>>>> c367f36f
+        assert b"test file content" in content