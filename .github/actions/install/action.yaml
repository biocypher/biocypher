--- conflicted
+++ resolved
@@ -2,13 +2,9 @@
 description: "Install dependencies"
 inputs:
   PYTHON_VERSION:
-<<<<<<< HEAD
     description: "Python version"
     default: "3.11"
-=======
-    description: 'Python version'
-    default: '3.11'
->>>>>>> 89cfddef
+
 
 runs:
   using: "composite"
